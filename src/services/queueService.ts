<<<<<<< HEAD
import { apiService, Service, QueueEntry as APIQueueEntry } from './apiService';
=======
import apiClient from './apiClient';
>>>>>>> 5d252ea6

export interface ServiceType extends Service {
    estimatedTime: number;
    currentWaitTime: number;
    queueLength: number;
    aiPredictedWait?: number;
}

export interface QueueJoinResponse {
    queue_number: number;
    estimated_wait: number;
    ai_predicted_wait: number;
}

export interface PatientDetails {
    name: string;
    email: string;
    phone: string;
    dateOfBirth: string;
    symptoms?: string;
    priority: 'low' | 'medium' | 'high' | 'urgent';
}

<<<<<<< HEAD
export interface QueueStatus {
    status: string;
    position: number;
    estimated_wait: number;
}

export interface QueueDashboardData {
    services: ServiceType[];
    totalPatients: number;
    avgWaitTime: number;
    activeCounters: number;
}

class QueueService {
    /**
     * Join a queue for a specific service
     */
    async joinQueue(serviceId: number, patientDetails: PatientDetails): Promise<QueueJoinResponse> {
        return apiService.post('/queue/join', {
=======
export const queueService = {
    async joinQueue(serviceId: number, patientDetails: PatientDetails): Promise<QueueEntry> {
        const response = await apiClient.post('/queue/join', {
>>>>>>> 5d252ea6
            service_id: serviceId,
            patient_details: patientDetails,
        });
    }

<<<<<<< HEAD
    /**
     * Get the status of a specific queue entry
     */
    async getQueueStatus(queueNumber: number): Promise<QueueStatus> {
        return apiService.get(`/queue/status/${queueNumber}`);
    }

    /**
     * Get all available services
     */
    async getServices(): Promise<ServiceType[]> {
        return apiService.get('/services/');
    }

    /**
     * Get a specific service by ID
     */
    async getService(serviceId: number): Promise<ServiceType> {
        return apiService.get(`/services/${serviceId}`);
    }

    /**
     * Get service counters for a specific service
     */
    async getServiceCounters(serviceId: number) {
        return apiService.get(`/services/${serviceId}/counters`);
    }

    /**
     * Get dashboard data for queue management
     */
    async getDashboardData(): Promise<QueueDashboardData> {
        try {
            const services = await this.getServices();
            
            // Calculate totals
            const totalPatients = services.reduce((sum, service) => sum + service.queue_length, 0);
            const avgWaitTime = services.length > 0 
                ? services.reduce((sum, service) => sum + service.current_wait_time, 0) / services.length 
                : 0;
            
            // Count active counters (this would need a separate endpoint in a full implementation)
            const activeCounters = services.length * 2; // Assuming 2 counters per service on average

            return {
                services,
                totalPatients,
                avgWaitTime: Math.round(avgWaitTime),
                activeCounters
            };
        } catch (error) {
            console.error('Failed to get dashboard data:', error);
            throw error;
        }
    }

    /**
     * Get queue entries for a specific service
     */
    async getServiceQueue(serviceId: number): Promise<APIQueueEntry[]> {
        // This would need to be implemented as a backend endpoint
        // For now, return empty array
        return [];
    }

    /**
     * Update queue entry status (for staff use)
     */
    async updateQueueStatus(queueId: number, status: 'waiting' | 'called' | 'serving' | 'completed'): Promise<void> {
        // This would need to be implemented as a backend endpoint
        return apiService.put(`/queue/${queueId}/status`, { status });
    }
=======
        return response.data;
    },
>>>>>>> 5d252ea6

    /**
     * Call next patient in queue
     */
    async callNextPatient(serviceId: number, counterId: number): Promise<{
        queue_entry: APIQueueEntry;
        message: string;
    }> {
<<<<<<< HEAD
        // This would need to be implemented as a backend endpoint
        return apiService.post(`/queue/call-next`, {
            service_id: serviceId,
            counter_id: counterId
        });
    }

    /**
     * Get queue statistics
     */
    async getQueueStatistics(): Promise<{
        total_waiting: number;
        total_being_served: number;
        total_completed_today: number;
        avg_wait_time_today: number;
        busiest_service: string;
        efficiency_score: number;
    }> {
        // This would be implemented as a backend endpoint
        // For now, return mock data
        return {
            total_waiting: 12,
            total_being_served: 6,
            total_completed_today: 73,
            avg_wait_time_today: 18.5,
            busiest_service: "Emergency Care",
            efficiency_score: 0.92
        };
=======
        const response = await apiClient.get(`/queue/status/${queueNumber}`);

        return response.data;
>>>>>>> 5d252ea6
    }
}

// Export singleton instance
export const queueService = new QueueService();
export default queueService;<|MERGE_RESOLUTION|>--- conflicted
+++ resolved
@@ -1,20 +1,20 @@
-<<<<<<< HEAD
-import { apiService, Service, QueueEntry as APIQueueEntry } from './apiService';
-=======
 import apiClient from './apiClient';
->>>>>>> 5d252ea6
 
-export interface ServiceType extends Service {
+export interface ServiceType {
+    id: number;
+    name: string;
+    description: string;
+    department: string;
     estimatedTime: number;
     currentWaitTime: number;
     queueLength: number;
-    aiPredictedWait?: number;
+    aiPredictedWait: number;
 }
 
-export interface QueueJoinResponse {
-    queue_number: number;
-    estimated_wait: number;
-    ai_predicted_wait: number;
+export interface QueueEntry {
+    queueNumber: number;
+    estimatedWait: number;
+    aiPredictedWait: number;
 }
 
 export interface PatientDetails {
@@ -26,158 +26,23 @@
     priority: 'low' | 'medium' | 'high' | 'urgent';
 }
 
-<<<<<<< HEAD
-export interface QueueStatus {
-    status: string;
-    position: number;
-    estimated_wait: number;
-}
-
-export interface QueueDashboardData {
-    services: ServiceType[];
-    totalPatients: number;
-    avgWaitTime: number;
-    activeCounters: number;
-}
-
-class QueueService {
-    /**
-     * Join a queue for a specific service
-     */
-    async joinQueue(serviceId: number, patientDetails: PatientDetails): Promise<QueueJoinResponse> {
-        return apiService.post('/queue/join', {
-=======
 export const queueService = {
     async joinQueue(serviceId: number, patientDetails: PatientDetails): Promise<QueueEntry> {
         const response = await apiClient.post('/queue/join', {
->>>>>>> 5d252ea6
             service_id: serviceId,
             patient_details: patientDetails,
         });
-    }
 
-<<<<<<< HEAD
-    /**
-     * Get the status of a specific queue entry
-     */
-    async getQueueStatus(queueNumber: number): Promise<QueueStatus> {
-        return apiService.get(`/queue/status/${queueNumber}`);
-    }
-
-    /**
-     * Get all available services
-     */
-    async getServices(): Promise<ServiceType[]> {
-        return apiService.get('/services/');
-    }
-
-    /**
-     * Get a specific service by ID
-     */
-    async getService(serviceId: number): Promise<ServiceType> {
-        return apiService.get(`/services/${serviceId}`);
-    }
-
-    /**
-     * Get service counters for a specific service
-     */
-    async getServiceCounters(serviceId: number) {
-        return apiService.get(`/services/${serviceId}/counters`);
-    }
-
-    /**
-     * Get dashboard data for queue management
-     */
-    async getDashboardData(): Promise<QueueDashboardData> {
-        try {
-            const services = await this.getServices();
-            
-            // Calculate totals
-            const totalPatients = services.reduce((sum, service) => sum + service.queue_length, 0);
-            const avgWaitTime = services.length > 0 
-                ? services.reduce((sum, service) => sum + service.current_wait_time, 0) / services.length 
-                : 0;
-            
-            // Count active counters (this would need a separate endpoint in a full implementation)
-            const activeCounters = services.length * 2; // Assuming 2 counters per service on average
-
-            return {
-                services,
-                totalPatients,
-                avgWaitTime: Math.round(avgWaitTime),
-                activeCounters
-            };
-        } catch (error) {
-            console.error('Failed to get dashboard data:', error);
-            throw error;
-        }
-    }
-
-    /**
-     * Get queue entries for a specific service
-     */
-    async getServiceQueue(serviceId: number): Promise<APIQueueEntry[]> {
-        // This would need to be implemented as a backend endpoint
-        // For now, return empty array
-        return [];
-    }
-
-    /**
-     * Update queue entry status (for staff use)
-     */
-    async updateQueueStatus(queueId: number, status: 'waiting' | 'called' | 'serving' | 'completed'): Promise<void> {
-        // This would need to be implemented as a backend endpoint
-        return apiService.put(`/queue/${queueId}/status`, { status });
-    }
-=======
         return response.data;
     },
->>>>>>> 5d252ea6
 
-    /**
-     * Call next patient in queue
-     */
-    async callNextPatient(serviceId: number, counterId: number): Promise<{
-        queue_entry: APIQueueEntry;
-        message: string;
+    async getQueueStatus(queueNumber: number): Promise<{
+        status: string;
+        position: number;
+        estimatedWait: number;
     }> {
-<<<<<<< HEAD
-        // This would need to be implemented as a backend endpoint
-        return apiService.post(`/queue/call-next`, {
-            service_id: serviceId,
-            counter_id: counterId
-        });
-    }
-
-    /**
-     * Get queue statistics
-     */
-    async getQueueStatistics(): Promise<{
-        total_waiting: number;
-        total_being_served: number;
-        total_completed_today: number;
-        avg_wait_time_today: number;
-        busiest_service: string;
-        efficiency_score: number;
-    }> {
-        // This would be implemented as a backend endpoint
-        // For now, return mock data
-        return {
-            total_waiting: 12,
-            total_being_served: 6,
-            total_completed_today: 73,
-            avg_wait_time_today: 18.5,
-            busiest_service: "Emergency Care",
-            efficiency_score: 0.92
-        };
-=======
         const response = await apiClient.get(`/queue/status/${queueNumber}`);
 
         return response.data;
->>>>>>> 5d252ea6
     }
-}
-
-// Export singleton instance
-export const queueService = new QueueService();
-export default queueService;+};