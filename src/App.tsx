--- conflicted
+++ resolved
@@ -1,14 +1,3 @@
-<<<<<<< HEAD
-
-import { Suspense, useState, useEffect } from "react";
-import { useRoutes } from "react-router-dom";
-import { Toaster } from "./components/ui/toaster";
-import ErrorBoundary from "./components/ErrorBoundary";
-import LoadingSpinner from "./components/LoadingSpinner";
-import SplashScreen from "./components/SplashScreen";
-import Navigation from "./components/Navigation";
-import { routes } from "./routes";
-=======
 import { Suspense } from "react";
 import { Routes, Route } from "react-router-dom";
 import Home from "./components/home";
@@ -25,44 +14,13 @@
 import NotificationCenter from "./components/notification-center";
 import HospitalNavigation from "./components/hospital-navigation";
 import { Toaster } from "./components/ui/toaster";
->>>>>>> 5d252ea6
 
 function App() {
-  const [showSplash, setShowSplash] = useState(true);
-  const routeElement = useRoutes(routes);
-
-  useEffect(() => {
-    // Show splash screen for 3 seconds
-    const timer = setTimeout(() => {
-      setShowSplash(false);
-    }, 3000);
-
-    return () => clearTimeout(timer);
-  }, []);
-
-  if (showSplash) {
-    return (
-      <SplashScreen 
-        onComplete={() => setShowSplash(false)}
-        duration={3000}
-      />
-    );
-  }
-
   return (
-    <ErrorBoundary>
-      <div className="min-h-screen bg-gray-50">
-        <Navigation />
-        <Suspense fallback={<LoadingSpinner size="xl" text="Loading application..." fullScreen />}>
-          <>
-            {routeElement}
-            <Toaster />
-          </>
-        </Suspense>
+    <Suspense fallback={
+      <div className="flex items-center justify-center h-screen">
+        <div className="animate-spin rounded-full h-32 w-32 border-t-2 border-b-2 border-primary"></div>
       </div>
-<<<<<<< HEAD
-    </ErrorBoundary>
-=======
     }>
       <>
         <Routes>
@@ -165,7 +123,6 @@
         <Toaster />
       </>
     </Suspense>
->>>>>>> 5d252ea6
   );
 }
 
