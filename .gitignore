# Dependencies
node_modules/
npm-debug.log*
yarn-debug.log*
yarn-error.log*
pnpm-debug.log*

# Production builds
dist/
build/

# Environment variables
.env
.env.local
.env.development.local
.env.test.local
.env.production.local

# Python
__pycache__/
*.py[cod]
*$py.class
*.so
.Python
env/
venv/
ENV/
env.bak/
venv.bak/
.venv/

# Database
*.db
*.sqlite
*.sqlite3

# AI Models
ai_models/
*.joblib
*.pkl
*.pickle

# IDE
.vscode/
.idea/
*.swp
*.swo
*~

# OS
.DS_Store
.DS_Store?
._*
.Spotlight-V100
.Trashes
ehthumbs.db
Thumbs.db

# Logs
logs/
*.log

# Runtime data
pids/
*.pid
*.seed
*.pid.lock

# Coverage directory used by tools like istanbul
coverage/
*.lcov

# nyc test coverage
.nyc_output

# Dependency directories
jspm_packages/

# Optional npm cache directory
.npm

# Optional eslint cache
.eslintcache

# Microbundle cache
.rpt2_cache/
.rts2_cache_cjs/
.rts2_cache_es/
.rts2_cache_umd/

# Optional REPL history
.node_repl_history

# Output of 'npm pack'
*.tgz

# Yarn Integrity file
.yarn-integrity

# parcel-bundler cache (https://parceljs.org/)
.cache
.parcel-cache

# Next.js build output
.next

# Nuxt.js build / generate output
.nuxt
dist

# Gatsby files
.cache/
public

# Storybook build outputs
.out
.storybook-out

# Temporary folders
tmp/
temp/

# Editor directories and files
.vscode/*
!.vscode/extensions.json
.idea
*.suo
*.ntvs*
*.njsproj
*.sln
*.sw?

<<<<<<< HEAD
# Local development
.local
=======
!node_modules/.vite

**/tempobook/dynamic/
**/tempobook/storyboards/

core

.github/

# Python
__pycache__/
*.py[cod]
*$py.class
*.so
.Python
build/
develop-eggs/
downloads/
eggs/
.eggs/
lib/
lib64/
parts/
sdist/
var/
wheels/
*.egg-info/
.installed.cfg
*.egg
MANIFEST

# Virtual environments
venv/
env/
ENV/
env.bak/
venv.bak/

# Database files
*.db
*.sqlite
*.sqlite3

# Environments
.env
.env.local
.env.development.local
.env.test.local
.env.production.local
>>>>>>> 5d252ea6
<|MERGE_RESOLUTION|>--- conflicted
+++ resolved
@@ -1,139 +1,28 @@
-# Dependencies
-node_modules/
+# Logs
+logs
+*.log
 npm-debug.log*
 yarn-debug.log*
 yarn-error.log*
 pnpm-debug.log*
+lerna-debug.log*
 
-# Production builds
-dist/
-build/
-
-# Environment variables
-.env
-.env.local
-.env.development.local
-.env.test.local
-.env.production.local
-
-# Python
-__pycache__/
-*.py[cod]
-*$py.class
-*.so
-.Python
-env/
-venv/
-ENV/
-env.bak/
-venv.bak/
-.venv/
-
-# Database
-*.db
-*.sqlite
-*.sqlite3
-
-# AI Models
-ai_models/
-*.joblib
-*.pkl
-*.pickle
-
-# IDE
-.vscode/
-.idea/
-*.swp
-*.swo
-*~
-
-# OS
-.DS_Store
-.DS_Store?
-._*
-.Spotlight-V100
-.Trashes
-ehthumbs.db
-Thumbs.db
-
-# Logs
-logs/
-*.log
-
-# Runtime data
-pids/
-*.pid
-*.seed
-*.pid.lock
-
-# Coverage directory used by tools like istanbul
-coverage/
-*.lcov
-
-# nyc test coverage
-.nyc_output
-
-# Dependency directories
-jspm_packages/
-
-# Optional npm cache directory
-.npm
-
-# Optional eslint cache
-.eslintcache
-
-# Microbundle cache
-.rpt2_cache/
-.rts2_cache_cjs/
-.rts2_cache_es/
-.rts2_cache_umd/
-
-# Optional REPL history
-.node_repl_history
-
-# Output of 'npm pack'
-*.tgz
-
-# Yarn Integrity file
-.yarn-integrity
-
-# parcel-bundler cache (https://parceljs.org/)
-.cache
-.parcel-cache
-
-# Next.js build output
-.next
-
-# Nuxt.js build / generate output
-.nuxt
+node_modules
 dist
-
-# Gatsby files
-.cache/
-public
-
-# Storybook build outputs
-.out
-.storybook-out
-
-# Temporary folders
-tmp/
-temp/
+dist-ssr
+*.local
 
 # Editor directories and files
 .vscode/*
 !.vscode/extensions.json
 .idea
+.DS_Store
 *.suo
 *.ntvs*
 *.njsproj
 *.sln
 *.sw?
 
-<<<<<<< HEAD
-# Local development
-.local
-=======
 !node_modules/.vite
 
 **/tempobook/dynamic/
@@ -183,4 +72,3 @@
 .env.development.local
 .env.test.local
 .env.production.local
->>>>>>> 5d252ea6
