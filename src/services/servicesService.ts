import { ServiceType } from './queueService';
<<<<<<< HEAD

const API_BASE_URL = 'http://127.0.0.1:8000/api';
=======
import apiClient from './apiClient';
>>>>>>> 5d252ea6

export interface ServiceCounter {
    id: number;
    name: string;
    serviceId: number;
    isActive: boolean;
    staffMember?: string;
    currentQueueEntry?: number;
}

export const servicesService = {
    async getAllServices(): Promise<ServiceType[]> {
        const response = await apiClient.get('/services');
        return response.data;
    },

    async getService(serviceId: number): Promise<ServiceType> {
        const response = await apiClient.get(`/services/${serviceId}`);
        return response.data;
    },

    async getServiceCounters(serviceId: number): Promise<ServiceCounter[]> {
        const response = await apiClient.get(`/services/${serviceId}/counters`);
        return response.data;
    }
};<|MERGE_RESOLUTION|>--- conflicted
+++ resolved
@@ -1,10 +1,5 @@
 import { ServiceType } from './queueService';
-<<<<<<< HEAD
-
-const API_BASE_URL = 'http://127.0.0.1:8000/api';
-=======
 import apiClient from './apiClient';
->>>>>>> 5d252ea6
 
 export interface ServiceCounter {
     id: number;
